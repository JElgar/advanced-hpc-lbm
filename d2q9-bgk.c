--- conflicted
+++ resolved
@@ -159,27 +159,19 @@
     obstaclefile = argv[2];
   }
 
-<<<<<<< HEAD
-  /* initialise our data structures and load values from file */
-  initialise(paramfile, obstaclefile, &params, cells, tmp_cells, &obstacles, &av_vels);
-=======
   /* Total/init time starts here: initialise our data structures and load values from file */
   gettimeofday(&timstr, NULL);
   tot_tic = timstr.tv_sec + (timstr.tv_usec / 1000000.0);
   init_tic=tot_tic;
-  initialise(paramfile, obstaclefile, &params, &cells, &tmp_cells, &obstacles, &av_vels);
->>>>>>> e98af2ba
+  /* initialise our data structures and load values from file */
+  initialise(paramfile, obstaclefile, &params, cells, tmp_cells, &obstacles, &av_vels);
 
   /* Init time stops here, compute time starts*/
   gettimeofday(&timstr, NULL);
-<<<<<<< HEAD
-  tic = timstr.tv_sec + (timstr.tv_usec / 1000000.0);
-  float final_av_velocity;
-=======
   init_toc = timstr.tv_sec + (timstr.tv_usec / 1000000.0);
   comp_tic=init_toc;
->>>>>>> e98af2ba
-
+
+  float final_av_velocity;
   for (int tt = 0; tt < params.maxIters; tt++)
   {
     final_av_velocity = timestep(params, cells, tmp_cells, obstacles);
@@ -206,18 +198,11 @@
   
   /* write final values and free memory */
   printf("==done==\n");
-<<<<<<< HEAD
   printf("Reynolds number:\t\t%.12E\n", calc_reynolds(params, final_av_velocity));
-  printf("Elapsed time:\t\t\t%.6lf (s)\n", toc - tic);
-  printf("Elapsed user CPU time:\t\t%.6lf (s)\n", usrtim);
-  printf("Elapsed system CPU time:\t%.6lf (s)\n", systim);
-=======
-  printf("Reynolds number:\t\t%.12E\n", calc_reynolds(params, cells, obstacles));
   printf("Elapsed Init time:\t\t\t%.6lf (s)\n",    init_toc - init_tic);
   printf("Elapsed Compute time:\t\t\t%.6lf (s)\n", comp_toc - comp_tic);
   printf("Elapsed Collate time:\t\t\t%.6lf (s)\n", col_toc  - col_tic);
   printf("Elapsed Total time:\t\t\t%.6lf (s)\n",   tot_toc  - tot_tic);
->>>>>>> e98af2ba
   write_values(params, cells, obstacles, av_vels);
   finalise(&params, cells, tmp_cells, &obstacles, &av_vels);
 
